#include "clar_libgit2.h"
#include "odb.h"
#include "git2/odb_backend.h"
#include "pack.h"

static git_odb *_odb;
static git_repository *_repo;
static int nobj;

void test_odb_foreach__cleanup(void)
{
	git_odb_free(_odb);
	git_repository_free(_repo);
}

static int foreach_cb(git_oid *oid, void *data)
{
	GIT_UNUSED(data);
	GIT_UNUSED(oid);

	nobj++;

	return 0;
}

/*
 * $ git --git-dir tests-clar/resources/testrepo.git count-objects --verbose
 * count: 43
 * size: 3
 * in-pack: 1640
 * packs: 3
 * size-pack: 425
 * prune-packable: 0
 * garbage: 0
 */
void test_odb_foreach__foreach(void)
{
	cl_git_pass(git_repository_open(&_repo, cl_fixture("testrepo.git")));
	git_repository_odb(&_odb, _repo);

	cl_git_pass(git_odb_foreach(_odb, foreach_cb, NULL));
<<<<<<< HEAD
	cl_assert_equal_i(43 + 1640, nobj); /* count + in-pack */
=======
	cl_assert(nobj == 1683);
}

void test_odb_foreach__one_pack(void)
{
	git_odb_backend *backend = NULL;

	cl_git_pass(git_odb_new(&_odb));
	cl_git_pass(git_odb_backend_one_pack(&backend, cl_fixture("testrepo.git/objects/pack/pack-a81e489679b7d3418f9ab594bda8ceb37dd4c695.idx")));
	cl_git_pass(git_odb_add_backend(_odb, backend, 1));
	_repo = NULL;

	nobj = 0;
	cl_git_pass(git_odb_foreach(_odb, foreach_cb, NULL));
	cl_assert(nobj == 1628);
>>>>>>> 6782245e
}<|MERGE_RESOLUTION|>--- conflicted
+++ resolved
@@ -39,10 +39,7 @@
 	git_repository_odb(&_odb, _repo);
 
 	cl_git_pass(git_odb_foreach(_odb, foreach_cb, NULL));
-<<<<<<< HEAD
 	cl_assert_equal_i(43 + 1640, nobj); /* count + in-pack */
-=======
-	cl_assert(nobj == 1683);
 }
 
 void test_odb_foreach__one_pack(void)
@@ -57,5 +54,4 @@
 	nobj = 0;
 	cl_git_pass(git_odb_foreach(_odb, foreach_cb, NULL));
 	cl_assert(nobj == 1628);
->>>>>>> 6782245e
 }