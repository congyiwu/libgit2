/*
 * Copyright (C) 2009-2012 the libgit2 contributors
 *
 * This file is part of libgit2, distributed under the GNU GPL v2 with
 * a Linking Exception. For full terms see the included COPYING file.
 */
#include "common.h"
#include "path.h"
#include "posix.h"
#ifdef GIT_WIN32
#include "win32/dir.h"
#include "win32/posix.h"
#else
#include <dirent.h>
#endif
#include <stdarg.h>
#include <stdio.h>
#include <ctype.h>

/*
 * Based on the Android implementation, BSD licensed.
 * Check http://android.git.kernel.org/
 */
int git_path_basename_r(git_buf *buffer, const char *path)
{
	const char *endp, *startp;
	int len, result;

	/* Empty or NULL string gets treated as "." */
	if (path == NULL || *path == '\0') {
		startp = ".";
		len		= 1;
		goto Exit;
	}

	/* Strip trailing slashes */
	endp = path + strlen(path) - 1;
	while (endp > path && *endp == '/')
		endp--;

	/* All slashes becomes "/" */
	if (endp == path && *endp == '/') {
		startp = "/";
		len	= 1;
		goto Exit;
	}

	/* Find the start of the base */
	startp = endp;
	while (startp > path && *(startp - 1) != '/')
		startp--;

	/* Cast is safe because max path < max int */
	len = (int)(endp - startp + 1);

Exit:
	result = len;

	if (buffer != NULL && git_buf_set(buffer, startp, len) < 0)
		return -1;

	return result;
}

/*
 * Based on the Android implementation, BSD licensed.
 * Check http://android.git.kernel.org/
 */
int git_path_dirname_r(git_buf *buffer, const char *path)
{
	const char *endp;
	int result, len;

	/* Empty or NULL string gets treated as "." */
	if (path == NULL || *path == '\0') {
		path = ".";
		len = 1;
		goto Exit;
	}

	/* Strip trailing slashes */
	endp = path + strlen(path) - 1;
	while (endp > path && *endp == '/')
		endp--;

	/* Find the start of the dir */
	while (endp > path && *endp != '/')
		endp--;

	/* Either the dir is "/" or there are no slashes */
	if (endp == path) {
		path = (*endp == '/') ? "/" : ".";
		len = 1;
		goto Exit;
	}

	do {
		endp--;
	} while (endp > path && *endp == '/');

	/* Cast is safe because max path < max int */
	len = (int)(endp - path + 1);

#ifdef GIT_WIN32
	/* Mimic unix behavior where '/.git' returns '/': 'C:/.git' will return
		'C:/' here */

	if (len == 2 && isalpha(path[0]) && path[1] == ':') {
		len = 3;
		goto Exit;
	}
#endif

Exit:
	result = len;

	if (buffer != NULL && git_buf_set(buffer, path, len) < 0)
		return -1;

	return result;
}


char *git_path_dirname(const char *path)
{
	git_buf buf = GIT_BUF_INIT;
	char *dirname;

	git_path_dirname_r(&buf, path);
	dirname = git_buf_detach(&buf);
	git_buf_free(&buf); /* avoid memleak if error occurs */

	return dirname;
}

char *git_path_basename(const char *path)
{
	git_buf buf = GIT_BUF_INIT;
	char *basename;

	git_path_basename_r(&buf, path);
	basename = git_buf_detach(&buf);
	git_buf_free(&buf); /* avoid memleak if error occurs */

	return basename;
}


const char *git_path_topdir(const char *path)
{
	size_t len;
	ssize_t i;

	assert(path);
	len = strlen(path);

	if (!len || path[len - 1] != '/')
		return NULL;

	for (i = (ssize_t)len - 2; i >= 0; --i)
		if (path[i] == '/')
			break;

	return &path[i + 1];
}

int git_path_root(const char *path)
{
	int offset = 0;

#ifdef GIT_WIN32
	/* Does the root of the path look like a windows drive ? */
	if (isalpha(path[0]) && (path[1] == ':'))
		offset += 2;

	/* Are we dealing with a windows network path? */
	else if ((path[0] == '/' && path[1] == '/') ||
		(path[0] == '\\' && path[1] == '\\'))
	{
		offset += 2;

		/* Skip the computer name segment */
		while (path[offset] && path[offset] != '/' && path[offset] != '\\')
			offset++;
	}
#endif

	if (path[offset] == '/' || path[offset] == '\\')
		return offset;

	return -1;	/* Not a real error - signals that path is not rooted */
}

int git_path_prettify(git_buf *path_out, const char *path, const char *base)
{
	char buf[GIT_PATH_MAX];

	assert(path && path_out);

	/* construct path if needed */
	if (base != NULL && git_path_root(path) < 0) {
		if (git_buf_joinpath(path_out, base, path) < 0)
			return -1;
		path = path_out->ptr;
	}

	if (p_realpath(path, buf) == NULL) {
		giterr_set(GITERR_OS, "Failed to resolve path '%s'", path);
		git_buf_clear(path_out);
		return (errno == ENOENT) ? GIT_ENOTFOUND : -1;
	}

	return git_buf_sets(path_out, buf);
}

int git_path_prettify_dir(git_buf *path_out, const char *path, const char *base)
{
	int error = git_path_prettify(path_out, path, base);
	return (error < 0) ? error : git_path_to_dir(path_out);
}

int git_path_to_dir(git_buf *path)
{
	if (path->asize > 0 &&
		git_buf_len(path) > 0 &&
		path->ptr[git_buf_len(path) - 1] != '/')
		git_buf_putc(path, '/');

	return git_buf_oom(path) ? -1 : 0;
}

void git_path_string_to_dir(char* path, size_t size)
{
	size_t end = strlen(path);

	if (end && path[end - 1] != '/' && end < size) {
		path[end] = '/';
		path[end + 1] = '\0';
	}
}

int git__percent_decode(git_buf *decoded_out, const char *input)
{
	int len, hi, lo, i;
	assert(decoded_out && input);

	len = (int)strlen(input);
	git_buf_clear(decoded_out);

	for(i = 0; i < len; i++)
	{
		char c = input[i];

		if (c != '%')
			goto append;

		if (i >= len - 2)
			goto append;

		hi = git__fromhex(input[i + 1]);
		lo = git__fromhex(input[i + 2]);

		if (hi < 0 || lo < 0)
			goto append;

		c = (char)(hi << 4 | lo);
		i += 2;

append:
		if (git_buf_putc(decoded_out, c) < 0)
			return -1;
	}

	return 0;
}

static int error_invalid_local_file_uri(const char *uri)
{
	giterr_set(GITERR_CONFIG, "'%s' is not a valid local file URI", uri);
	return -1;
}

int git_path_fromurl(git_buf *local_path_out, const char *file_url)
{
	int offset = 0, len;

	assert(local_path_out && file_url);

	if (git__prefixcmp(file_url, "file://") != 0)
		return error_invalid_local_file_uri(file_url);

	offset += 7;
	len = (int)strlen(file_url);

	if (offset < len && file_url[offset] == '/')
		offset++;
	else if (offset < len && git__prefixcmp(file_url + offset, "localhost/") == 0)
		offset += 10;
	else
		return error_invalid_local_file_uri(file_url);

	if (offset >= len || file_url[offset] == '/')
		return error_invalid_local_file_uri(file_url);

#ifndef _MSC_VER
	offset--;	/* A *nix absolute path starts with a forward slash */
#endif

	git_buf_clear(local_path_out);

	return git__percent_decode(local_path_out, file_url + offset);
}

int git_path_walk_up(
	git_buf *path,
	const char *ceiling,
	int (*cb)(void *data, git_buf *),
	void *data)
{
	int error = 0;
	git_buf iter;
	ssize_t stop = 0, scan;
	char oldc = '\0';

	assert(path && cb);

	if (ceiling != NULL) {
		if (git__prefixcmp(path->ptr, ceiling) == 0)
			stop = (ssize_t)strlen(ceiling);
		else
			stop = git_buf_len(path);
	}
	scan = git_buf_len(path);

	iter.ptr = path->ptr;
	iter.size = git_buf_len(path);
	iter.asize = path->asize;

	while (scan >= stop) {
		if ((error = cb(data, &iter)) < 0)
			break;
		iter.ptr[scan] = oldc;
		scan = git_buf_rfind_next(&iter, '/');
		if (scan >= 0) {
			scan++;
			oldc = iter.ptr[scan];
			iter.size = scan;
			iter.ptr[scan] = '\0';
		}
	}

	if (scan >= 0)
		iter.ptr[scan] = oldc;

	return error;
}

bool git_path_exists(const char *path)
{
	assert(path);
	return p_access(path, F_OK) == 0;
}

bool git_path_isdir(const char *path)
{
<<<<<<< HEAD
=======
#ifdef GIT_WIN32
	DWORD attr = GetFileAttributes(path);
	if (attr == INVALID_FILE_ATTRIBUTES)
		return false;

	return (attr & FILE_ATTRIBUTE_DIRECTORY) != 0;

#else
>>>>>>> 3fd99be9
	struct stat st;
	if (p_stat(path, &st) < 0)
		return false;

<<<<<<< HEAD
	return S_ISDIR(st.st_mode) ? GIT_SUCCESS : GIT_ERROR;
=======
	return S_ISDIR(st.st_mode) != 0;
#endif
>>>>>>> 3fd99be9
}

bool git_path_isfile(const char *path)
{
	struct stat st;

	assert(path);
	if (p_stat(path, &st) < 0)
		return false;

	return S_ISREG(st.st_mode) != 0;
}

int git_path_lstat(const char *path, struct stat *st)
{
	int err = 0;

	if (p_lstat(path, st) < 0) {
		err = (errno == ENOENT) ? GIT_ENOTFOUND : -1;
		giterr_set(GITERR_OS, "Failed to stat file '%s'", path);
	}

	return err;
}

static bool _check_dir_contents(
	git_buf *dir,
	const char *sub,
	bool (*predicate)(const char *))
{
	bool result;
	size_t dir_size = git_buf_len(dir);
	size_t sub_size = strlen(sub);

	/* leave base valid even if we could not make space for subdir */
	if (git_buf_try_grow(dir, dir_size + sub_size + 2) < 0)
		return false;

	/* save excursion */
	git_buf_joinpath(dir, dir->ptr, sub);

	result = predicate(dir->ptr);

	/* restore path */
	git_buf_truncate(dir, dir_size);
	return result;
}

bool git_path_contains(git_buf *dir, const char *item)
{
	return _check_dir_contents(dir, item, &git_path_exists);
}

bool git_path_contains_dir(git_buf *base, const char *subdir)
{
	return _check_dir_contents(base, subdir, &git_path_isdir);
}

bool git_path_contains_file(git_buf *base, const char *file)
{
	return _check_dir_contents(base, file, &git_path_isfile);
}

int git_path_find_dir(git_buf *dir, const char *path, const char *base)
{
	int error;

	if (base != NULL && git_path_root(path) < 0)
		error = git_buf_joinpath(dir, base, path);
	else
		error = git_buf_sets(dir, path);

	if (!error) {
		char buf[GIT_PATH_MAX];
		if (p_realpath(dir->ptr, buf) != NULL)
			error = git_buf_sets(dir, buf);
	}

	/* call dirname if this is not a directory */
	if (!error && git_path_isdir(dir->ptr) == false)
		error = git_path_dirname_r(dir, dir->ptr);

	if (!error)
		error = git_path_to_dir(dir);

	return error;
}

int git_path_cmp(
	const char *name1, size_t len1, int isdir1,
	const char *name2, size_t len2, int isdir2)
{
	size_t len = len1 < len2 ? len1 : len2;
	int cmp;

	cmp = memcmp(name1, name2, len);
	if (cmp)
		return cmp;
	if (len1 < len2)
		return (!isdir1 && !isdir2) ? -1 :
			(isdir1 ? '/' - name2[len1] : name2[len1] - '/');
	if (len1 > len2)
		return (!isdir1 && !isdir2) ? 1 :
			(isdir2 ? name1[len2] - '/' : '/' - name1[len2]);
	return 0;
}

/* Taken from git.git */
GIT_INLINE(int) is_dot_or_dotdot(const char *name)
{
	return (name[0] == '.' &&
		(name[1] == '\0' ||
		 (name[1] == '.' && name[2] == '\0')));
}

int git_path_direach(
	git_buf *path,
	int (*fn)(void *, git_buf *),
	void *arg)
{
	ssize_t wd_len;
	DIR *dir;
	struct dirent de_buf, *de;

	if (git_path_to_dir(path) < 0)
		return -1;

	wd_len = git_buf_len(path);

	if ((dir = opendir(path->ptr)) == NULL) {
		giterr_set(GITERR_OS, "Failed to open directory '%s'", path->ptr);
		return -1;
	}

	while (p_readdir_r(dir, &de_buf, &de) == 0 && de != NULL) {
		int result;

		if (is_dot_or_dotdot(de->d_name))
			continue;

		if (git_buf_puts(path, de->d_name) < 0)
			return -1;

		result = fn(arg, path);

		git_buf_truncate(path, wd_len); /* restore path */

		if (result < 0) {
			closedir(dir);
			return -1;
		}
	}

	closedir(dir);
	return 0;
}

int git_path_dirload(
	const char *path,
	size_t prefix_len,
	size_t alloc_extra,
	git_vector *contents)
{
	int error, need_slash;
	DIR *dir;
	struct dirent de_buf, *de;
	size_t path_len;

	assert(path != NULL && contents != NULL);
	path_len = strlen(path);
	assert(path_len > 0 && path_len >= prefix_len);

	if ((dir = opendir(path)) == NULL) {
		giterr_set(GITERR_OS, "Failed to open directory '%s'", path);
		return -1;
	}

	path += prefix_len;
	path_len -= prefix_len;
	need_slash = (path_len > 0 && path[path_len-1] != '/') ? 1 : 0;

	while ((error = p_readdir_r(dir, &de_buf, &de)) == 0 && de != NULL) {
		char *entry_path;
		size_t entry_len;

		if (is_dot_or_dotdot(de->d_name))
			continue;

		entry_len = strlen(de->d_name);

		entry_path = git__malloc(
			path_len + need_slash + entry_len + 1 + alloc_extra);
		GITERR_CHECK_ALLOC(entry_path);

		if (path_len)
			memcpy(entry_path, path, path_len);
		if (need_slash)
			entry_path[path_len] = '/';
		memcpy(&entry_path[path_len + need_slash], de->d_name, entry_len);
		entry_path[path_len + need_slash + entry_len] = '\0';

		if (git_vector_insert(contents, entry_path) < 0)
			return -1;
	}

	closedir(dir);

	if (error != 0)
		giterr_set(GITERR_OS, "Failed to process directory entry in '%s'", path);

	return error;
}

int git_path_with_stat_cmp(const void *a, const void *b)
{
	const git_path_with_stat *psa = a, *psb = b;
	return git__strcmp_cb(psa->path, psb->path);
}

int git_path_dirload_with_stat(
	const char *path,
	size_t prefix_len,
	git_vector *contents)
{
	int error;
	unsigned int i;
	git_path_with_stat *ps;
	git_buf full = GIT_BUF_INIT;

	if (git_buf_set(&full, path, prefix_len) < 0)
		return -1;

	error = git_path_dirload(
		path, prefix_len, sizeof(git_path_with_stat) + 1, contents);
	if (error < 0) {
		git_buf_free(&full);
		return error;
	}

	git_vector_foreach(contents, i, ps) {
		size_t path_len = strlen((char *)ps);

		memmove(ps->path, ps, path_len + 1);
		ps->path_len = path_len;

		if ((error = git_buf_joinpath(&full, full.ptr, ps->path)) < 0 ||
			(error = git_path_lstat(full.ptr, &ps->st)) < 0)
			break;

		git_buf_truncate(&full, prefix_len);

		if (S_ISDIR(ps->st.st_mode)) {
			ps->path[path_len] = '/';
			ps->path[path_len + 1] = '\0';
		}
	}

	git_buf_free(&full);

	return error;
}<|MERGE_RESOLUTION|>--- conflicted
+++ resolved
@@ -363,27 +363,11 @@
 
 bool git_path_isdir(const char *path)
 {
-<<<<<<< HEAD
-=======
-#ifdef GIT_WIN32
-	DWORD attr = GetFileAttributes(path);
-	if (attr == INVALID_FILE_ATTRIBUTES)
-		return false;
-
-	return (attr & FILE_ATTRIBUTE_DIRECTORY) != 0;
-
-#else
->>>>>>> 3fd99be9
 	struct stat st;
 	if (p_stat(path, &st) < 0)
 		return false;
 
-<<<<<<< HEAD
-	return S_ISDIR(st.st_mode) ? GIT_SUCCESS : GIT_ERROR;
-=======
 	return S_ISDIR(st.st_mode) != 0;
-#endif
->>>>>>> 3fd99be9
 }
 
 bool git_path_isfile(const char *path)
